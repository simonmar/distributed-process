{-# LANGUAGE BangPatterns #-}
{-# LANGUAGE CPP #-}

module Network.Transport.MVar
  ( mkTransport
  ) where

import Control.Concurrent.MVar
import Data.IntMap (IntMap)
import qualified Data.Serialize as Ser

import qualified Data.IntMap as IntMap

import Network.Transport

#ifndef LAZY
import Data.ByteString.Char8 (ByteString)
import qualified Data.ByteString.Char8 as BS
encode = Ser.encode
decode = Ser.decode
#else
import Data.ByteString.Lazy.Char8 (ByteString)
import qualified Data.ByteString.Lazy.Char8 as BS
encode = Ser.encodeLazy
decode = Ser.decodeLazy
#endif
{-# INLINE encode #-}
{-# INLINE decode #-}
encode :: Ser.Serialize a => a -> ByteString
decode :: Ser.Serialize a => ByteString -> Either String a

type Chans = MVar (Int, IntMap (MVar [ByteString]))

mkTransport :: IO Transport
mkTransport = do
  channels <- newMVar (0, IntMap.empty)
  return Transport
    { newConnectionWith = \_ -> do
        (i, m) <- takeMVar channels
        receiveChan <- newEmptyMVar
        let sourceAddr = i
            !i'      = i+1
            !m'      = IntMap.insert i receiveChan m
        putMVar channels (i', m')
        return (mkSourceAddr channels sourceAddr, mkTargetEnd receiveChan)
    , newMulticastWith = undefined
    , deserialize = \bs ->
<<<<<<< HEAD
        either (error "dummyBackend.deserializeSourceEnd: cannot parse")
               (Just . mkSourceAddr channels)
               (decode bs)
=======
        case BS.readInt bs of
          Nothing    -> error "dummyBackend.deserializeSourceEnd: cannot parse"
          Just (n,_) -> Just . mkSourceAddr channels $ n
    , closeTransport = return ()
>>>>>>> 95bf3721
    }
  where
    mkSourceAddr :: Chans -> Int -> SourceAddr
    mkSourceAddr channels addr = SourceAddr
      { connectWith = \_ -> mkSourceEnd channels addr
      , serialize   = encode addr
      }

    mkSourceEnd :: Chans -> Int -> IO SourceEnd
    mkSourceEnd channels addr = do
      (_, m) <- readMVar channels
      case IntMap.lookup addr m of
        Nothing   -> fail "dummyBackend.send: bad send address"
        Just chan -> return SourceEnd
          { send = realSend chan
          }

    mkTargetEnd :: MVar [ByteString] -> TargetEnd
    mkTargetEnd chan = TargetEnd
      { receive = takeMVar chan
      }

    realSend :: MVar [ByteString] -> [ByteString] -> IO ()
    realSend = putMVar<|MERGE_RESOLUTION|>--- conflicted
+++ resolved
@@ -45,16 +45,10 @@
         return (mkSourceAddr channels sourceAddr, mkTargetEnd receiveChan)
     , newMulticastWith = undefined
     , deserialize = \bs ->
-<<<<<<< HEAD
         either (error "dummyBackend.deserializeSourceEnd: cannot parse")
                (Just . mkSourceAddr channels)
                (decode bs)
-=======
-        case BS.readInt bs of
-          Nothing    -> error "dummyBackend.deserializeSourceEnd: cannot parse"
-          Just (n,_) -> Just . mkSourceAddr channels $ n
     , closeTransport = return ()
->>>>>>> 95bf3721
     }
   where
     mkSourceAddr :: Chans -> Int -> SourceAddr

--- conflicted
+++ resolved
@@ -8,13 +8,10 @@
 import Control.Concurrent (forkIO)
 import Control.Concurrent.Chan
 import Control.Concurrent.MVar
-import Control.Monad (forever, unless)
+import Control.Monad (forever)
 import Data.ByteString.Lazy.Char8 (ByteString)
 import Data.IntMap (IntMap)
-<<<<<<< HEAD
 import Data.Int
-=======
->>>>>>> 929e832c
 import Network.Socket
   ( AddrInfoFlag (AI_PASSIVE), HostName, ServiceName, Socket
   , SocketType (Stream), SocketOption (ReuseAddr)
@@ -28,13 +25,8 @@
 import qualified Network.Socket as N
 import qualified Network.Socket.ByteString.Lazy as NBS
 
-<<<<<<< HEAD
-type ChanId = Int
-type Chans  = MVar (ChanId, IntMap (Chan ByteString))
-=======
-type Chans   = MVar (Int, IntMap (Chan ByteString, MVar [Socket]))
 type ChanId  = Int
->>>>>>> 929e832c
+type Chans   = MVar (ChanId, IntMap (Chan ByteString, MVar [Socket]))
 
 -- | This deals with several different configuration properties:
 --   * Buffer size, specified in Hints
@@ -67,16 +59,10 @@
     { newConnectionWith = \_ -> do
         (chanId, chanMap) <- takeMVar channels
         chan <- newChan
-<<<<<<< HEAD
-        putMVar channels (chanId + 1, IntMap.insert chanId chan chanMap)
-        return (mkSourceAddr host service chanId, mkTargetEnd chan)
-    , newMulticastWith = error "newMulticastWith: not defined"
-=======
         socks <- newMVar [sock]
         putMVar channels (chanId + 1, IntMap.insert chanId (chan, socks) chanMap)
         return (mkSourceAddr host service chanId, mkTargetEnd chan socks)
-    , newMulticastWith = undefined
->>>>>>> 929e832c
+    , newMulticastWith = error "newMulticastWith: not defined"
     , deserialize = \bs ->
         let (host, service, chanId) = B.decode bs in
         Just $ mkSourceAddr host service chanId
@@ -98,19 +84,13 @@
       sock <- socket (addrFamily serverAddr) Stream defaultProtocol
       setSocketOption sock ReuseAddr 1
       N.connect sock (addrAddress serverAddr)
-<<<<<<< HEAD
       NBS.sendAll sock $ B.encode (fromIntegral chanId :: Int64)
       return SourceEnd
-        { Network.Transport.send = \bs -> do
-            let size = fromIntegral (sum . map BS.length $ bs) :: Int64
+        { send = \bss -> do
+            let size = fromIntegral (sum . map BS.length $ bss) :: Int64
             NBS.sendAll sock (B.encode size)
-            mapM_ (NBS.sendAll sock) bs
-=======
-      NBS.sendAll sock $ BS.pack . show $ chanId
-      return $ SourceEnd
-        { send = \bss -> NBS.sendMany sock bss
+            mapM_ (NBS.sendAll sock) bss
         , closeSourceEnd = sClose sock
->>>>>>> 929e832c
         }
 
     mkTargetEnd :: Chan ByteString -> MVar [Socket] -> TargetEnd
@@ -126,28 +106,14 @@
     procConnections chans sock = forever $ do
       (clientSock, _clientAddr) <- accept sock
       -- decode the first message to find the correct chanId
-<<<<<<< HEAD
       bs <- recvExact clientSock 8
       let chanId = fromIntegral (B.decode bs :: Int64)
       (_, chanMap) <- readMVar chans
       case IntMap.lookup chanId chanMap of
         Nothing   -> error "procConnections: cannot find chanId"
-        Just chan -> forkIO $ procMessages chan clientSock
-=======
-      bs <- NBS.recv clientSock 4096
-      case BS.readInt bs of
-        Nothing            -> error "procConnections: cannot parse chanId"
-        Just (chanId, bs') -> do
-          -- lookup the channel
-          (_, chanMap) <- readMVar chans
-          case IntMap.lookup chanId chanMap of
-            Nothing   -> error "procConnections: cannot find chanId"
-            Just (chan, socks) -> do
-              modifyMVar_ socks (return . (clientSock :))
-              forkIO $ do
-                unless (BS.null bs') $ writeChan chan bs'
-                procMessages chan clientSock
->>>>>>> 929e832c
+        Just (chan, socks) -> do
+          modifyMVar_ socks (return . (clientSock :))
+          forkIO $ procMessages chan clientSock
 
     -- This function first extracts a header of type Int64, which determines
     -- the size of the ByteString that follows. The ByteString is then

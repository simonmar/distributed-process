--- conflicted
+++ resolved
@@ -1,12 +1,5 @@
-<<<<<<< HEAD
-*~
-*#
 tags
 TAGS
 dist/
-=======
-dist/
-TAGS
 \#*#
-*~
->>>>>>> 307d0d1a
+*~